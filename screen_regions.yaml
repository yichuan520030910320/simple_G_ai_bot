--- conflicted
+++ resolved
@@ -1,29 +1,4 @@
 confirm_button_1:
-<<<<<<< HEAD
-- -475
-- 1002
-hobart_1:
-- -192
-- 781
-kodiak_1:
-- -644
-- 640
-map_bot_right_1:
-- -44
-- 965
-map_top_left_1:
-- -737
-- 460
-next_round_button:
-- -364
-- 1002
-screen_bot_right:
-- -8
-- 1031
-screen_top_left:
-- -1084
-- 36
-=======
 - 1201
 - 1080
 hobart_1:
@@ -46,5 +21,4 @@
 - 1112
 screen_top_left:
 - 492
-- 157
->>>>>>> b5ab43f2
+- 157